import os

import xacro
from ament_index_python.packages import get_package_share_directory
from launch import LaunchDescription
from launch.actions import AppendEnvironmentVariable, IncludeLaunchDescription, ExecuteProcess, RegisterEventHandler, DeclareLaunchArgument
from launch.launch_description_sources import PythonLaunchDescriptionSource
from launch.substitutions import Command, FindExecutable, PathJoinSubstitution, LaunchConfiguration
from launch_ros.actions import Node
from launch_ros.descriptions import ParameterValue
from launch.event_handlers import OnProcessExit
from launch_ros.substitutions import FindPackageShare
from launch.conditions import IfCondition, UnlessCondition


def generate_launch_description():
    # Package directories
    use_sim_time = LaunchConfiguration('use_sim_time', default=True)
    pkg_ros_gz_sim = get_package_share_directory('ros_gz_sim')
    pkg_freddy_gazebo = get_package_share_directory('freddy_gazebo')
    pkg_freddy_description = get_package_share_directory('freddy_description')

    # Resource paths
    resource_paths = [
        pkg_freddy_description,
        os.path.join(pkg_freddy_description, 'freddy_base_description', 'meshes'),
        os.path.join(pkg_freddy_description, 'freddy_base_description', 'meshes', 'sensors'),
        os.path.join(pkg_freddy_description, 'freddy_torso_description', 'meshes'),
    ]
    resource_paths_str = os.pathsep.join(resource_paths)
    set_env_vars_resources = AppendEnvironmentVariable(
        name='GZ_SIM_RESOURCE_PATH',
        value=resource_paths_str,
    )

    # World and robot files
    world_file = os.path.join(pkg_freddy_gazebo, 'worlds', 'my_world.sdf')
    xacro_file = os.path.join(pkg_freddy_description,
                                    'robots',
<<<<<<< HEAD
                                    'freddy_gz_torso.urdf.xacro')
    bridge_yaml = os.path.join(pkg_freddy_gazebo, 'config', 'bridge.yaml')

   
    robot_description = xacro.process_file(xacro_file, \
                    mappings={'sim_gz': 'true'}).toxml()
    robot_description_params = {'robot_description': robot_description}
=======
                                    'freddy_gz.urdf.xacro')
    bridge_yaml = os.path.join(pkg_freddy_gazebo, 'config', 'bridge.yaml')

    robot_description = xacro.process_file(xacro_file, \
                    mappings={'sim_gz': 'true'}).toxml()
    description_params = {'robot_description': robot_description}
>>>>>>> 21cf556f

    declare_joint_state_gui = DeclareLaunchArgument(
        "joint_state_gui",
        default_value="true",
        description="Launch joint state gui publisher",
    )
  
    load_joint_state_broadcaster = ExecuteProcess(
        cmd=['ros2', 'control', 'load_controller', '--set-state', 'active',
             'joint_state_broadcaster'],
        output='screen'
    )
    load_joint_state = Node(
        package="joint_state_publisher_gui",
        executable="joint_state_publisher_gui"
        )
    
  
    load_joint_trajectory_controller = ExecuteProcess(
        cmd=['ros2', 'control', 'load_controller', '--set-state', 'active',
             'joint_trajectory_controller'],
        output='screen'
    )

    load_joint_velocity_controller = ExecuteProcess(
        cmd=['ros2', 'control', 'load_controller',
             '--set-state', 'active', 'velocity_controller'],
        output='screen'
    )
 
    # Gazebo simulation
    gz_sim = IncludeLaunchDescription(
        PythonLaunchDescriptionSource(
            os.path.join(pkg_ros_gz_sim, 'launch', 'gz_sim.launch.py')
        ),
        launch_arguments={'gz_args': ['-r -v4 ', world_file,]}.items(),
    )

    # TODO: ADD BRIDGE
    ros_gz_bridge = Node(
        package='ros_gz_bridge',
        executable='parameter_bridge',
        name='ros_gz_bridge',
        parameters=[{'config_file': bridge_yaml}],
        output='screen'
    )

    # Robot state publisher
    robot_state_publisher_node = Node(
        package='robot_state_publisher',
        executable='robot_state_publisher',
<<<<<<< HEAD
        parameters=[{'robot_description': robot_description},{"use_sim_time":True}])
=======
        output='both',
        parameters=[description_params]
    )

>>>>>>> 21cf556f
    # Spawn entity
    spawn_entity = Node(
        package='ros_gz_sim',
        executable='create',
        arguments=['-name', 'freddy', '-topic', 'robot_description'],
        output='screen'
    )

    return LaunchDescription([
        set_env_vars_resources,
<<<<<<< HEAD
        node_robot_state_publisher,
        load_joint_state,
        RegisterEventHandler(
            event_handler=OnProcessExit(
                target_action=spawn_entity,
                on_exit=[load_joint_state_broadcaster],
            )
        ),
        load_joint_trajectory_controller,
        gz_sim,
=======
        declare_joint_state_gui,
            
        # joint_state_publisher_gui_node,
        # joint_state_publisher_node,
        gz_sim,
        robot_state_publisher_node,
>>>>>>> 21cf556f
        spawn_entity,
        # ros_gz_bridge
        DeclareLaunchArgument(
            'use_sim_time',
            default_value=use_sim_time,
            description='If true, use simulated clock'),
    ])<|MERGE_RESOLUTION|>--- conflicted
+++ resolved
@@ -37,7 +37,6 @@
     world_file = os.path.join(pkg_freddy_gazebo, 'worlds', 'my_world.sdf')
     xacro_file = os.path.join(pkg_freddy_description,
                                     'robots',
-<<<<<<< HEAD
                                     'freddy_gz_torso.urdf.xacro')
     bridge_yaml = os.path.join(pkg_freddy_gazebo, 'config', 'bridge.yaml')
 
@@ -45,14 +44,6 @@
     robot_description = xacro.process_file(xacro_file, \
                     mappings={'sim_gz': 'true'}).toxml()
     robot_description_params = {'robot_description': robot_description}
-=======
-                                    'freddy_gz.urdf.xacro')
-    bridge_yaml = os.path.join(pkg_freddy_gazebo, 'config', 'bridge.yaml')
-
-    robot_description = xacro.process_file(xacro_file, \
-                    mappings={'sim_gz': 'true'}).toxml()
-    description_params = {'robot_description': robot_description}
->>>>>>> 21cf556f
 
     declare_joint_state_gui = DeclareLaunchArgument(
         "joint_state_gui",
@@ -104,14 +95,7 @@
     robot_state_publisher_node = Node(
         package='robot_state_publisher',
         executable='robot_state_publisher',
-<<<<<<< HEAD
         parameters=[{'robot_description': robot_description},{"use_sim_time":True}])
-=======
-        output='both',
-        parameters=[description_params]
-    )
-
->>>>>>> 21cf556f
     # Spawn entity
     spawn_entity = Node(
         package='ros_gz_sim',
@@ -122,7 +106,6 @@
 
     return LaunchDescription([
         set_env_vars_resources,
-<<<<<<< HEAD
         node_robot_state_publisher,
         load_joint_state,
         RegisterEventHandler(
@@ -133,14 +116,6 @@
         ),
         load_joint_trajectory_controller,
         gz_sim,
-=======
-        declare_joint_state_gui,
-            
-        # joint_state_publisher_gui_node,
-        # joint_state_publisher_node,
-        gz_sim,
-        robot_state_publisher_node,
->>>>>>> 21cf556f
         spawn_entity,
         # ros_gz_bridge
         DeclareLaunchArgument(
