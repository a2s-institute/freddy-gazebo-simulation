--- conflicted
+++ resolved
@@ -35,26 +35,6 @@
 
     # World and robot files
     world_file = os.path.join(pkg_freddy_gazebo, 'worlds', 'my_world.sdf')
-<<<<<<< HEAD
-    robot_description_content = Command(
-        [
-            PathJoinSubstitution(
-                [
-                    FindExecutable(name="xacro")]),
-            " ",
-            PathJoinSubstitution(
-                [
-                    FindPackageShare("freddy_description"),
-                    "robots",
-                    # "freddy_gz.urdf.xacro"
-                    "freddy_gz_torso.urdf.xacro"
-                ]
-            ),
-            " ",
-            "sim_gz:=true",
-        ]
-    )
-=======
     xacro_file = os.path.join(pkg_freddy_description,
                                     'robots',
                                     'freddy_arms_gz.urdf.xacro')
@@ -63,7 +43,6 @@
     doc = xacro.parse(open(xacro_file))
     xacro.process_doc(doc)
     description_params = {'robot_description': doc.toxml()}
->>>>>>> 39e36d07
 
     declare_joint_state_gui = DeclareLaunchArgument(
         "joint_state_gui",
